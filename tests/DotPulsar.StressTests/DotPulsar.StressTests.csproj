--- conflicted
+++ resolved
@@ -6,12 +6,8 @@
   </PropertyGroup>
 
   <ItemGroup>
-<<<<<<< HEAD
     <PackageReference Include="Ductus.FluentDocker" Version="2.10.7"/>
-    <PackageReference Include="Microsoft.NET.Test.Sdk" Version="16.10.0" />
-=======
     <PackageReference Include="Microsoft.NET.Test.Sdk" Version="16.11.0" />
->>>>>>> 2c404092
     <PackageReference Include="xunit" Version="2.4.1" />
     <PackageReference Include="xunit.runner.visualstudio" Version="2.4.3">
       <PrivateAssets>all</PrivateAssets>
